from sympy.abc import x
from sympy import oo, integrate, SingularityFunction, sympify, cos, sin

from indeterminatebeam.data_validation import (
    assert_length, 
    assert_number, 
    assert_positive_number, 
    assert_strictly_positive_number
)

import time

from math import radians

class Load:
    def _integrate_load(self):
        # self._x0 represents w(x), load as a function of x
        self._x1 = integrate(self._x0, x) #NF

        # self._y0 represents w(x), load as a function of x
        self._y1 = integrate(self._y0, x) #SF


# Main load types

class PointTorque(Load):
    """Point clockwise torque, described by a tuple of floats:
    (torque, coord).

    Parameters:
    -----------
    torque: float
        Torque in kN.m
    coord: float
        x coordinate of torque on beam

    Examples
    --------
    # 30 kN·m (clockwise) torque at x=4 m
    >>> motor_torque = PointTorque(30, 4)
    """

    
    def __init__(self, force = 0, coord=0):
        assert_number(force, 'force')
        assert_positive_number(coord, 'coordinate')
        
        self._x0 = 0
        self._y0 = force * SingularityFunction(x, coord, -1)

        self._integrate_load()
        self._m0 = force

        self.position = coord
        self.force = force

class PointLoad(Load):
    """Point load described by a tuple of floats: (force, coord, angle).

    Parameters:
    -----------
    Force: float
        Force in kN
    coord: float
        x coordinate of load on beam
    angle: float
        angle of point load where:
        - 0 degrees is purely horizontal +ve
        - 90 degrees is purely vertical +ve
        - 180 degrees is purely horizontal -ve of force sign specified.


    Examples
    --------
    # 10 kN towards the right at x=9 m
    >>> external_force = PointLoad(10, 9, 90)
    # 30 kN downwards at x=3 m
    >>> external_force = PointLoad(-30, 3, 0)
    >>> external_force
    PointLoad(force=-30, coord=3, angle=0)
    """
    
    def __init__(self, force = 0, coord=0, angle=0):
        assert_number(force, 'force')
        assert_positive_number(coord, 'coordinate')
        assert_number(angle, 'angle')

        force_x = force * cos(radians(angle)).evalf(8)
        force_y = force * sin(radians(angle)).evalf(8)

        if abs(round(force_x,5)) > 0:
            self._x0 = force_x * SingularityFunction(x, coord, -1)
        else: 
            self._x0 = 0
        
        if abs(round(force_y,5)) > 0:
            self._y0 = force_y * SingularityFunction(x, coord, -1)
        else: 
            self._y0 = 0

        self._integrate_load()
        self._m0 = integrate(self._y0 * x, (x, 0, coord))

        self.position = coord
        self.force = force
        self.angle = angle

class UDLoad(Load):
    
    def __init__(self, force = 0, span =(0, 0), angle = 0):
        
        # Validate span input
        assert_length(span, 2, 'span')
        assert_positive_number(span[0], 'span start')
        assert_strictly_positive_number(span[1]-span[0], 'span start minus span end')

        # validate angle input
        assert_number(angle, 'angle')

        # validate force input
        assert_number(force, 'force')

        force_x = force * cos(radians(angle)).evalf(8)
        force_y = force * sin(radians(angle)).evalf(8)

        expr = SingularityFunction(x, span[0], 0) - SingularityFunction(x, span[1], 0)

        if abs(round(force_x,5)) > 0:
            self._x0 = force_x * expr
        else: 
            self._x0 = 0
        
        if abs(round(force_y,5)) > 0:
            self._y0 = force_y * expr
        else: 
            self._y0 = 0

        self._integrate_load()

        xa, length = span[0], span[1] - span[0]
        self._m0 =  force * length * (xa + length/2)

        self.expr = expr
        self.span = span
        self.force = force
        self.angle = angle

class TrapezoidalLoad(Load):

    def __init__(self, force = (0,0), span =(0, 0), angle = 0):
        # Validate force input
        assert_length(force, 2, 'force')

        # Validate span input
        assert_length(span, 2, 'span')
        assert_positive_number(span[0], 'span start')
        assert_strictly_positive_number(span[1]-span[0], 'span start minus span end')

        # validate angle input
        assert_number(angle, 'angle')

        force_x = cos(radians(angle)).evalf(10)
        force_y = sin(radians(angle)).evalf(10)

        xa, xb = span[0], span[1]
        a, b = 0, force[1] - force[0]
        length = xb - xa

        #turn trapezoid into a triangle + rectangle
        UDL_component = force[0] * (
            SingularityFunction(x, span[0], 0) 
            - SingularityFunction(x, span[1], 0)
        )
                # check if UDL (not sure if this code will work properly)
        if force[0] != force [1]:
            # express values for triangular load distribution
            slope = b / (span[1] - span[0])


            triangular_component = sum([
                + slope * SingularityFunction(x, xa, 1),
                - b * SingularityFunction(x, xb, 0),
                - slope * SingularityFunction(x, xb, 1),
            ])
<<<<<<< HEAD


=======


>>>>>>> d48f4b99
        else:
            triangular_component = 0

        expr = triangular_component + UDL_component

        if abs(round(force_x,8)) > 0:
            self._x0 = force_x * expr
        else: 
            self._x0 = 0
        
        if abs(round(force_y,8)) > 0:
            self._y0 = force_y * expr
        else: 
            self._y0 = 0

        self._integrate_load()

        UDL_m0 = (force[0] * length) * (xa + length/2)
        triangle_m0 = (b * length /2 ) * (xa + length*2/3)
        self._m0 = (UDL_m0 + triangle_m0) * force_y

        self.expr = expr
        self.span = span
        self.force = force
        self.angle = angle

class DistributedLoad(Load):
    """Distributed load, described by its functional form, application 
    interval and the angle of the load relative to the beam.

    Parameters:
    -----------
    expr: sympy expression
        Sympy expression of the distributed load function expressed
        using variable x which represents the beam x-coordinate.
        Requires quotation marks around expression.
    span: tuple of floats
        A tuple containing the starting and ending coordinate that
         the function is applied to.
    angle: float
        angle of point load where:
        - 0 degrees is purely horizontal +ve
        - 90 degrees is purely vertical +ve
        - 180 degrees is purely horizontal -ve of force sign specified.
    Examples
    --------
    # Linearly growing load for 0<x<2 m
    >>> snow_load = DistributedLoad("10*x+5", (0, 2),90)
    """

    def __init__(self, expr, span =(0, 0), angle = 0):
        try:
            expr = sympify(expr)
        except:
            print("Can not convert expression to sympy function. \
            Function should only contain variable x, should be \
            encapsulated by quotations, and should have * between x \
            and coefficients i.e 2 * x rather than 2x")
        
        # Validate span input
        assert_length(span, 2, 'span')
        assert_positive_number(span[0], 'span start')
        assert_strictly_positive_number(span[1]-span[0], 'span start minus span end')

        # validate angle input
        assert_number(angle, 'angle')

        force_x = cos(radians(angle)).evalf(10)
        force_y = sin(radians(angle)).evalf(10)

        if abs(round(force_x,8)) > 0:
            self._x0 = force_x * expr
        else: 
            self._x0 = 0
        
        if abs(round(force_y,8)) > 0:
            self._y0 = force_y * expr
        else: 
            self._y0 = 0

        self._integrate_load()
        self._m0 = integrate(self._y0 * x, (x, 0, span[1]))
        
        self.span = span
        self.expr = expr
        self.angle = angle

# simplified load types- vertical and horizontal direction classes

class PointLoadV(PointLoad):
    def __init__(self, force = 0, coord = 0):
        super().__init__(force,coord,angle=90)

class PointLoadH(PointLoad):
    def __init__(self, force = 0, coord = 0):
        super().__init__(force,coord,angle=0)


<<<<<<< HEAD
class UDLV(UDL):
    def __init__(self, force = 0, span = (0,0)):
        super().__init__(force,span,angle=90)

class UDLH(UDL):
=======
class UDLoadV(UDLoad):
    def __init__(self, force = 0, span = (0,0)):
        super().__init__(force,span,angle=90)

class UDLoadH(UDLoad):
>>>>>>> d48f4b99
    def __init__(self, force = 0, span = (0,0)):
        super().__init__(force, span, angle=0)


class TrapezoidalLoadV(TrapezoidalLoad):
    def __init__(self, force = (0,0), span =(0, 0)):
        super().__init__(force, span, angle=90)

class TrapezoidalLoadH(TrapezoidalLoad):
    def __init__(self, force = (0,0), span =(0, 0)):
        super().__init__(force, span, angle=0)


class DistributedLoadV(DistributedLoad):
    def __init__(self, expr = 0, span = (0,0)):
        super().__init__(expr, span, angle=90)

class DistributedLoadH(DistributedLoad):
    def __init__(self, expr = 0, span = (0,0)):
        super().__init__(expr, span, angle=0)

if __name__ == '__main__':
    a = TrapezoidalLoad((1,2),(1,2),90)
    print(a._m0)<|MERGE_RESOLUTION|>--- conflicted
+++ resolved
@@ -105,7 +105,7 @@
         self.force = force
         self.angle = angle
 
-class UDLoad(Load):
+class UDL(Load):
     
     def __init__(self, force = 0, span =(0, 0), angle = 0):
         
@@ -182,13 +182,7 @@
                 - b * SingularityFunction(x, xb, 0),
                 - slope * SingularityFunction(x, xb, 1),
             ])
-<<<<<<< HEAD
-
-
-=======
-
-
->>>>>>> d48f4b99
+
         else:
             triangular_component = 0
 
@@ -287,19 +281,11 @@
         super().__init__(force,coord,angle=0)
 
 
-<<<<<<< HEAD
 class UDLV(UDL):
     def __init__(self, force = 0, span = (0,0)):
         super().__init__(force,span,angle=90)
 
 class UDLH(UDL):
-=======
-class UDLoadV(UDLoad):
-    def __init__(self, force = 0, span = (0,0)):
-        super().__init__(force,span,angle=90)
-
-class UDLoadH(UDLoad):
->>>>>>> d48f4b99
     def __init__(self, force = 0, span = (0,0)):
         super().__init__(force, span, angle=0)
 
