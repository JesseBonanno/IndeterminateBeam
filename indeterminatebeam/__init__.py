--- conflicted
+++ resolved
@@ -1,26 +1,14 @@
-<<<<<<< HEAD
-from indeterminatebeam.indeterminatebeam import (
-    Support, 
-    Beam,     
+from indeterminatebeam.indeterminatebeam import Support, Beam
+from indeterminatebeam.loading import (
+    PointLoad,
+    PointLoadV,
+    PointLoadH,
+    DistributedLoad,
+    DistributedLoadV,
+    DistributedLoadH,
     PointTorque,
-    PointLoad,
-    UDL,
     TrapezoidalLoad,
-    DistributedLoad,
+    TrapezoidalLoadV,
+    TrapezoidalLoadH
 )
-=======
-from indeterminatebeam.indeterminatebeam import Support, Beam
-# from indeterminatebeam.loading import (
-#     PointLoad,
-#     PointLoadV,
-#     PointLoadH,
-#     DistributedLoad,
-#     DistributedLoadV,
-#     DistributedLoadH,
-#     PointTorque,
-#     TrapezoidalLoad,
-#     TrapezoidalLoadV,
-#     TrapezoidalLoadH
-# )
-# from indeterminatebeam.data_validation import assert_length
->>>>>>> d48f4b99
+from indeterminatebeam.data_validation import assert_length